--- conflicted
+++ resolved
@@ -30,11 +30,7 @@
 * katip-elasticsearch
 
 ** DONE Efficient UUID generation (don't use system rng)
-<<<<<<< HEAD
-   CLOSED: [2015-03-16 Mon 10:03]
-=======
    CLOSED: [2015-03-17 Tue 10:27]
->>>>>>> 8f21fec3
 
    Make RNG once, store it behind an mvar and use it in all uuid
    generation. Use the rng-utils module for this.
